import os
import torch
import einops as E
import networks
import numpy as np
import torch.nn as nn
import torch.nn.functional as F
import torch.distributions as D

def MultivariateNormal(loc, scale):
    return torch.distributions.independent.Independent(
            torch.distributions.normal.Normal(loc, scale), 1)

class Encoder(nn.Module):
    """
    Outputs frame encoding for each frame in a batch (B, T, H, W, C)
    Frame latents are given 3D position encodings to maintain
    temporal order before getting sent through transformer blocks.
    """

    def __init__(self, input_size, num_slots=16, z_dim=32, feature_dim=64):
        super(Encoder, self).__init__()
        b, t, c, h, w = input_size
        self.num_slots = num_slots
        self.z_dim = z_dim

        # Number of layers in conv net is dependent on resolution
        num_layers = np.log2(w / 8)
        self.ConvBlock = networks.ConvNet(
            num_layers,
            in_channels=c,
            mid_channels=feature_dim,
            out_channels=feature_dim,
        )

        self.position_encoding_1 = networks.PositionalEncodingPermute3D(128)
        self.position_encoding_2 = networks.PositionalEncodingPermute3D(128)

<<<<<<< HEAD
=======
        self.position_embedding = networks.PositionalEncodingPermute3D(feature_dim) # Takes in B, T, C, H, W
>>>>>>> e060fffd
        transformer_encoder_layer = nn.TransformerEncoderLayer(
            d_model=feature_dim, nhead=4, dim_feedforward=1024, dropout=0.0,
        )
        self.transformerA = nn.TransformerEncoder(transformer_encoder_layer, 4)
        self.transformerB = nn.TransformerEncoder(transformer_encoder_layer, 4)

        # MLP from objects --> frames
        self.lambda_frame_mlp = nn.Sequential(
<<<<<<< HEAD
            nn.Linear(128, 256), nn.ReLU(), nn.Linear(256, 128)
=======
            nn.Linear(feature_dim, feature_dim * 2),
            nn.SiLU(),
            nn.Linear(feature_dim * 2, feature_dim)
>>>>>>> e060fffd
        )

        # MLP from frames --> objects
        self.lambda_obj_mlp = nn.Sequential(
<<<<<<< HEAD
            nn.Linear(128, 256), nn.ReLU(), nn.Linear(256, 128)
=======
            nn.Linear(feature_dim, feature_dim * 2),
            nn.SiLU(),
            nn.Linear(feature_dim * 2, feature_dim)
>>>>>>> e060fffd
        )

    def forward(self, x):
        b, t, c, h, w = x.shape
        assert h == w, f"Height and Width should be equal for input shape: {x.shape}"

        # flatten input along time dim
        x = E.rearrange(x, "b t c h w -> (b t) c h w")

        # output of conv encoder should be b, t, 128, 8, 8
        z = self.ConvBlock(x)
<<<<<<< HEAD
        z = E.rearrange(z, "(b t) c h w -> b t h w c", t=t)

        _, _, z_h, z_w, z_c = z.shape
        z = self.position_encoding_1(z)
=======
        z = E.rearrange(z, "(b t) c h w -> b t c h w", t=t)
        _, _, z_c, z_h, z_w = z.shape
        z = self.position_embedding(z)
>>>>>>> e060fffd

        # reshape for transformer
        z = E.rearrange(z, "b t z_h z_w z_c -> b (t z_h z_w) z_c")

        z = self.transformerA(z)
<<<<<<< HEAD
        z = E.rearrange(
            z, "b (t z_h z_w) z_c -> (b t) z_c z_h z_w", t=t, z_h=z_h, z_w=z_w
        )  # expand for pooling

        z = F.avg_pool2d(z, kernel_size=2) * 2
=======
        z = E.rearrange(z, "b (t h w) c -> b t h w c", t=t, h=z_h, w=z_w)   # expand for pooling
>>>>>>> e060fffd

        # Sum Pooling then scale to get K slots
        # z = E.reduce(z, "b t (i h) (j w) c -> b t i j c", "sum", h=2, w=2)
        # z = z / 2  # 16 / (8*8) = 1/2

        # reshape for second transformer
        z = E.rearrange(z, "(b t) z_c z_h z_w -> b t z_h z_w z_c", t=t)
        z = self.position_encoding_2(z)
        z = E.rearrange(z, "b t z_h z_w z_c -> b (t z_h z_w) z_c")

        z = self.transformerB(z)
<<<<<<< HEAD
        z = E.rearrange(
            z, "b (t k) z_c -> b k t z_c", t=t, k=self.num_slots
        )  # NOTE: reverse K<->T
=======
        z = E.rearrange(z, "b (t k) c -> b t k c", t=t,
                        k=self.num_slots)
>>>>>>> e060fffd

        obj_mean = z.mean(dim=1)  # object mean is taken across frames
        frame_mean = z.mean(dim=2)  # frame mean is taken across objects

        obj_params = self.lambda_obj_mlp(obj_mean)
        frame_params = self.lambda_frame_mlp(frame_mean)

        return obj_params, frame_params


class SIMONE(nn.Module):
    def __init__(
        self,
        input_size,
        K_slots=16,
        recon_alpha=0.2,
        obj_kl_beta=1e-5,
        frame_kl_beta=1e-4,
        pixel_std=0.08,
<<<<<<< HEAD
        device="cuda",
=======
        feature_dim=64,
        device="cuda"
>>>>>>> e060fffd
    ):
        """
        SIMONe model
        Args:
            input_size: tuple of (b, t, c, h, w)
            hidden_dim: channels in conv layers
        """

        super(SIMONE, self).__init__()

        b, t, c, h, w = input_size

        self.K_slots = K_slots
<<<<<<< HEAD
        self.z_dim = z_dim
        self.encoder = Encoder(input_size, z_dim=z_dim)
        self.decoder = networks.MLP(
            in_features=self.z_dim * 2 + 3,
            n_layers=3,
            intermediate_size=256,
            out_features=4,
        )
        self.layer_norm = nn.LayerNorm((t, K_slots, h, w))
=======
        self.z_dim = feature_dim // 2
        self.feature_dim = feature_dim
        self.encoder = Encoder(input_size, z_dim=self.z_dim, feature_dim=feature_dim)
        self.decoder = networks.ConvNet(num_layers=4, in_channels=feature_dim + 3, mid_channels=feature_dim, out_channels=4,
                                        kernel=1, stride=1, padding=0, dim=2)
        self.layer_norm = nn.LayerNorm((t, h, w, K_slots, 1))
>>>>>>> e060fffd

        self.recon_alpha = recon_alpha
        self.obj_kl_beta = obj_kl_beta
        self.frame_kl_beta = frame_kl_beta
        self.pixel_std = torch.tensor(pixel_std).to(device)

        self.device = device

    def encode(self, x):
        """ Encodes sequence of images into frame and object latents

        Params:
        -------
            x: torch.Tensor:
                b, t, c, h, w sized tensor of input images
        Returns:
        --------
            frame_means, object_means:
                Means of object and frame latents
        """
        b, t, c, h, w = x.shape
        obj_latents, frame_latents = self.encoder(
            x
        )  # params are (b, k, c * 2) and (b, t, c * 2)

        obj_params = E.repeat(obj_latents, "b k c -> b t k h w c", t=t, h=h, w=w)
        frame_params = E.repeat(
            frame_latents, "b t c -> b t k h w c", k=self.K_slots, h=h, w=w
        )

        # split distributions into mean and std
        obj_means, obj_stds = torch.split(obj_params, self.z_dim, -1)
        frame_means, frame_stds = torch.split(frame_params, self.z_dim, -1)

<<<<<<< HEAD
        # create normal distributions
        obj_dist = D.Normal(obj_means, torch.exp(obj_stds))
        frame_dist = D.Normal(frame_means, torch.exp(frame_stds))
=======
        obj_dist = MultivariateNormal(obj_means, torch.exp(obj_stds))
        frame_dist = MultivariateNormal(frame_means, torch.exp(frame_stds))
>>>>>>> e060fffd

        return obj_dist, frame_dist, obj_latents, frame_latents

    def decode(self, obj_posterior, frame_posterior, batch_size):
        """ Decodes pixel means and Gaussian mixture logits given
            object and frame means and log vars. Samples independent
            object latents for each pixel across (batch, time, height, width)
            and passes them through 1x1 convnet

        Parameters:
        -----------
        obj_posterior: torch.Tensor
            (B, K, latent_dim * 2) tensor containing means and logvars for object latents
        frame_posterior: torch.Tensor
            (B, T, latent_dim * 2) tensor containing means and logvars for frame latents
        batch_size: tuple
            tuple containing batch size info
        """
        b, t, c, h, w = batch_size

        # Sample latents
<<<<<<< HEAD
        obj_latents = obj_posterior.rsample()  # b t k h w c
        frame_latents = frame_posterior.rsample()  # b t k h w c
=======
        obj_latents = obj_posterior.rsample((t, h, w)).to(self.device)
        frame_latents = frame_posterior.rsample((self.K_slots, h, w)).to(self.device)
>>>>>>> e060fffd

        # Keep channels last for ease of concatenating inputs

        # Construct spatial coordinate map
        xs = torch.linspace(-1, 1, h).to(self.device)
        ys = torch.linspace(-1, 1, w).to(self.device)
        xb, yb = torch.meshgrid(xs, ys, indexing="ij")
        _coord_map = torch.stack([xb, yb])
        spatial_coords = E.repeat(
            _coord_map, "c h w -> b t k h w c", b=b, k=self.K_slots, t=t
        )

        # Construct temporal map
<<<<<<< HEAD
        temporal_coords = E.repeat(
            torch.arange(0, t), "t -> b t k h w 1", b=b, k=self.K_slots, h=h, w=w
        )
=======
        temporal_coords = E.repeat(torch.arange(
            0, t), "t -> b k t h w 1", b=b, k=self.K_slots, h=h, w=w).to(self.device)
>>>>>>> e060fffd

        # inputs consist of concatenated object and frame latents as well as
        # a spatial coordinate map (ie; broadcast decoder) and temporal coordinates
        latents = torch.cat(
            [obj_latents, frame_latents, spatial_coords, temporal_coords], axis=-1
        )
        latents = E.rearrange(latents, "b t k h w c -> (b t k h w) c")

        x_recon_masks = self.decoder(latents)
<<<<<<< HEAD
        x_recon_masks = E.rearrange(
            x_recon_masks,
            "(b t k h w) c -> b t k h w c",
            t=t,
            k=self.K_slots,
            h=h,
            w=w,
            c=4,
        )

        pixels = x_recon_masks[..., :3]
        weights = x_recon_masks[..., 3]

        weights = F.layer_norm(weights, (t, self.K_slots, h, w))
        weights_softmax = F.softmax(weights, dim=2)
=======
        x_recon = torch.sigmoid(x_recon_masks[:, :3, ...])
        x_masks = F.softmax(x_recon_masks[:, 3:, ...], dim=1)
        x_recon = E.rearrange(
            x_recon, "(b k t) c h w -> b k t h w c", b=b, k=self.K_slots, t=t)
        x_masks = E.rearrange(
            x_masks, "(b k t) c h w -> b k t h w c", b=b, k=self.K_slots, t=t)
>>>>>>> e060fffd

        weighted_pixels = (pixels * weights_softmax.unsqueeze(-1)).sum(dim=2)

        return pixels, weights, weights_softmax, weighted_pixels

    def forward(self, x, decode_idxs=None):
        """
        Returns dictionary containing:
            total loss, negative log likelihood, object and
            frame KL divergences, as well as output masks,
            pixel mixture distributions and the full reconstruction
        """
        b, t, c, h, w = x.shape
<<<<<<< HEAD
        obj_posterior, frame_posterior, obj_latents, frame_latents = self.encode(x)

        pixels, weights, weights_softmax, weighted_pixels = self.decode(
            obj_posterior, frame_posterior, (b, t, c, h, w)
        )

        # Mixture over masks and pixel reconstructions
        pixel_likelihood = self.pixel_likelihood_loss(pixels, x, weights_softmax)
        obj_latent_loss, frame_latent_loss = self.latent_kl_loss(
            obj_latents, frame_latents
        )

        pixel_likelihood = pixel_likelihood.mean()
        obj_latent_loss = obj_latent_loss.mean()
        frame_latent_loss = frame_latent_loss.mean()

        loss = (
            self.recon_alpha * pixel_likelihood
            + self.obj_kl_beta * obj_latent_loss
            + self.frame_kl_beta * frame_latent_loss
        )
=======

        obj_posterior, frame_posterior = self.encode(x)
        x_recon, x_masks = self.decode(
            obj_posterior, frame_posterior, (b, t, c, h, w))

        # Mixture over masks and pixel reconstructions
        x_recon_full = torch.sum(x_recon * x_masks, axis=1).permute(0, 1, 4, 2, 3) # sum over slots

        # Compute Negative log likelihood of image given reconstruction
        x_slots = E.repeat(x, 'b t c h w -> b k t h w c', k=self.K_slots)
        slot_dist = MultivariateNormal(x_recon, torch.ones_like(x_recon) * self.pixel_std)
        nll = -torch.sum(slot_dist.log_prob(x_slots) * x_masks.squeeze(), axis=1).mean()
        # nll = -torch.sum(p_x.log_prob(x_slots) * x_masks, axis=1).mean()  # Mean over b+t+h+w

        # p_x = MultivariateNormal(x_recon_full, torch.ones_like(x_recon_full) * self.pixel_std)
        # nll = -p_x.log_prob(x).mean()

        # KL Divergence for frame and object priors against normal gaussian (N(0, 1))
        obj_prior = MultivariateNormal(torch.zeros_like(obj_posterior.base_dist.loc),
                                         torch.ones_like(obj_posterior.base_dist.scale))
        object_kl = D.kl.kl_divergence(obj_posterior, obj_prior).mean()

        frame_prior = MultivariateNormal(torch.zeros_like(frame_posterior.base_dist.loc),
                                         torch.ones_like(frame_posterior.base_dist.scale))
        frame_kl = D.kl.kl_divergence(frame_posterior, frame_prior).mean()

        loss = self.recon_alpha * nll + self.obj_kl_beta * \
            object_kl + self.frame_kl_beta * frame_kl
>>>>>>> e060fffd

        loss = loss
        return {
            "loss/total": loss,
            "loss/nll": pixel_likelihood,
            "loss/frame_kl": frame_latent_loss,
            "loss/obj_kl": obj_latent_loss,
            "weights": weights,
            "recon": weighted_pixels,
            "masks": weights_softmax,
        }

<<<<<<< HEAD
    def pixel_likelihood_loss(self, pixels, video, weights):
        b, t, k, h, w, c = pixels.shape
        assert video.shape == (b, t, c, h, w)
        target = E.repeat(video, "b t c h w -> b t k h w c", k=k)
        log_prob = D.normal.Normal(pixels, self.pixel_std).log_prob(target)

        pixel_probs = torch.exp(log_prob) * weights.unsqueeze(-1)
        pixel_probs = pixel_probs.sum(dim=2)
        assert pixel_probs.shape == (b, t, h, w, c)
        pixel_likelihood = (
            -1 / (t * h * w) * torch.log(pixel_probs).sum(dim=(4, 3, 2, 1))
        )
        assert pixel_likelihood.shape == (b,)
        return pixel_likelihood

    def get_latent_dist(self, latent, log_scale_min=-10, log_scale_max=3):
        """Convert the MLP output (with mean and log std) into a torch `Normal` distribution."""
        means, log_scale = torch.split(latent, self.z_dim, -1)
        # Clamp the minimum to keep latents from getting too far into the saturating region of the exp
        # And the max because I noticed it exploding early in the training sometimes
        log_scale = log_scale.clamp(min=log_scale_min, max=log_scale_max)
        dist = D.normal.Normal(means, torch.exp(log_scale))
        return dist

    def latent_kl_loss(self, obj_latents, frame_latents):

        b, k, c = obj_latents.shape
        b, t, c = frame_latents.shape

        obj_latent_dist = self.get_latent_dist(obj_latents)
        frame_latent_dist = self.get_latent_dist(frame_latents)
        latent_prior = D.normal.Normal(
            torch.zeros(c // 2, device=obj_latents.device, dtype=obj_latents.dtype,),
            scale=1,
        )
        obj_latent_loss = (1 / k) * D.kl.kl_divergence(obj_latent_dist, latent_prior)
        # The KL doesn't reduce all the way because the distribution considers the batch size to be (batch, K, LATENT_CHANNELS)
        obj_latent_loss = obj_latent_loss.sum(dim=(2, 1))
        assert obj_latent_loss.shape == (b,)
        frame_latent_loss = (1 / t) * D.kl.kl_divergence(
            frame_latent_dist, latent_prior
        )
        frame_latent_loss = frame_latent_loss.sum(dim=(2, 1))
        assert frame_latent_loss.shape == (b,)

        return obj_latent_loss, frame_latent_loss

=======
>>>>>>> e060fffd

if __name__ == "__main__":
    device = "cpu"
    img = torch.rand(1, 10, 3, 128, 128).to(device)
    model = SIMONE(img.shape, 128, device=device).to(device)
    optim = torch.optim.Adam(model.parameters(), lr=2e-4)
    for i in range(1000):
        optim.zero_grad()
        out = model(img)
        losses = model.compute_loss(img, out)
        losses["loss/total"].backward()
        print(losses["loss/total"].item())
        optim.step()<|MERGE_RESOLUTION|>--- conflicted
+++ resolved
@@ -7,9 +7,12 @@
 import torch.nn.functional as F
 import torch.distributions as D
 
+
 def MultivariateNormal(loc, scale):
     return torch.distributions.independent.Independent(
-            torch.distributions.normal.Normal(loc, scale), 1)
+        torch.distributions.normal.Normal(loc, scale), 1
+    )
+
 
 class Encoder(nn.Module):
     """
@@ -36,10 +39,6 @@
         self.position_encoding_1 = networks.PositionalEncodingPermute3D(128)
         self.position_encoding_2 = networks.PositionalEncodingPermute3D(128)
 
-<<<<<<< HEAD
-=======
-        self.position_embedding = networks.PositionalEncodingPermute3D(feature_dim) # Takes in B, T, C, H, W
->>>>>>> e060fffd
         transformer_encoder_layer = nn.TransformerEncoderLayer(
             d_model=feature_dim, nhead=4, dim_feedforward=1024, dropout=0.0,
         )
@@ -48,24 +47,12 @@
 
         # MLP from objects --> frames
         self.lambda_frame_mlp = nn.Sequential(
-<<<<<<< HEAD
             nn.Linear(128, 256), nn.ReLU(), nn.Linear(256, 128)
-=======
-            nn.Linear(feature_dim, feature_dim * 2),
-            nn.SiLU(),
-            nn.Linear(feature_dim * 2, feature_dim)
->>>>>>> e060fffd
         )
 
         # MLP from frames --> objects
         self.lambda_obj_mlp = nn.Sequential(
-<<<<<<< HEAD
             nn.Linear(128, 256), nn.ReLU(), nn.Linear(256, 128)
-=======
-            nn.Linear(feature_dim, feature_dim * 2),
-            nn.SiLU(),
-            nn.Linear(feature_dim * 2, feature_dim)
->>>>>>> e060fffd
         )
 
     def forward(self, x):
@@ -77,30 +64,20 @@
 
         # output of conv encoder should be b, t, 128, 8, 8
         z = self.ConvBlock(x)
-<<<<<<< HEAD
         z = E.rearrange(z, "(b t) c h w -> b t h w c", t=t)
 
         _, _, z_h, z_w, z_c = z.shape
         z = self.position_encoding_1(z)
-=======
-        z = E.rearrange(z, "(b t) c h w -> b t c h w", t=t)
-        _, _, z_c, z_h, z_w = z.shape
-        z = self.position_embedding(z)
->>>>>>> e060fffd
 
         # reshape for transformer
         z = E.rearrange(z, "b t z_h z_w z_c -> b (t z_h z_w) z_c")
 
         z = self.transformerA(z)
-<<<<<<< HEAD
         z = E.rearrange(
             z, "b (t z_h z_w) z_c -> (b t) z_c z_h z_w", t=t, z_h=z_h, z_w=z_w
         )  # expand for pooling
 
         z = F.avg_pool2d(z, kernel_size=2) * 2
-=======
-        z = E.rearrange(z, "b (t h w) c -> b t h w c", t=t, h=z_h, w=z_w)   # expand for pooling
->>>>>>> e060fffd
 
         # Sum Pooling then scale to get K slots
         # z = E.reduce(z, "b t (i h) (j w) c -> b t i j c", "sum", h=2, w=2)
@@ -112,14 +89,9 @@
         z = E.rearrange(z, "b t z_h z_w z_c -> b (t z_h z_w) z_c")
 
         z = self.transformerB(z)
-<<<<<<< HEAD
         z = E.rearrange(
             z, "b (t k) z_c -> b k t z_c", t=t, k=self.num_slots
         )  # NOTE: reverse K<->T
-=======
-        z = E.rearrange(z, "b (t k) c -> b t k c", t=t,
-                        k=self.num_slots)
->>>>>>> e060fffd
 
         obj_mean = z.mean(dim=1)  # object mean is taken across frames
         frame_mean = z.mean(dim=2)  # frame mean is taken across objects
@@ -139,12 +111,7 @@
         obj_kl_beta=1e-5,
         frame_kl_beta=1e-4,
         pixel_std=0.08,
-<<<<<<< HEAD
         device="cuda",
-=======
-        feature_dim=64,
-        device="cuda"
->>>>>>> e060fffd
     ):
         """
         SIMONe model
@@ -158,7 +125,6 @@
         b, t, c, h, w = input_size
 
         self.K_slots = K_slots
-<<<<<<< HEAD
         self.z_dim = z_dim
         self.encoder = Encoder(input_size, z_dim=z_dim)
         self.decoder = networks.MLP(
@@ -168,14 +134,6 @@
             out_features=4,
         )
         self.layer_norm = nn.LayerNorm((t, K_slots, h, w))
-=======
-        self.z_dim = feature_dim // 2
-        self.feature_dim = feature_dim
-        self.encoder = Encoder(input_size, z_dim=self.z_dim, feature_dim=feature_dim)
-        self.decoder = networks.ConvNet(num_layers=4, in_channels=feature_dim + 3, mid_channels=feature_dim, out_channels=4,
-                                        kernel=1, stride=1, padding=0, dim=2)
-        self.layer_norm = nn.LayerNorm((t, h, w, K_slots, 1))
->>>>>>> e060fffd
 
         self.recon_alpha = recon_alpha
         self.obj_kl_beta = obj_kl_beta
@@ -210,14 +168,9 @@
         obj_means, obj_stds = torch.split(obj_params, self.z_dim, -1)
         frame_means, frame_stds = torch.split(frame_params, self.z_dim, -1)
 
-<<<<<<< HEAD
         # create normal distributions
         obj_dist = D.Normal(obj_means, torch.exp(obj_stds))
         frame_dist = D.Normal(frame_means, torch.exp(frame_stds))
-=======
-        obj_dist = MultivariateNormal(obj_means, torch.exp(obj_stds))
-        frame_dist = MultivariateNormal(frame_means, torch.exp(frame_stds))
->>>>>>> e060fffd
 
         return obj_dist, frame_dist, obj_latents, frame_latents
 
@@ -239,13 +192,8 @@
         b, t, c, h, w = batch_size
 
         # Sample latents
-<<<<<<< HEAD
         obj_latents = obj_posterior.rsample()  # b t k h w c
         frame_latents = frame_posterior.rsample()  # b t k h w c
-=======
-        obj_latents = obj_posterior.rsample((t, h, w)).to(self.device)
-        frame_latents = frame_posterior.rsample((self.K_slots, h, w)).to(self.device)
->>>>>>> e060fffd
 
         # Keep channels last for ease of concatenating inputs
 
@@ -259,14 +207,9 @@
         )
 
         # Construct temporal map
-<<<<<<< HEAD
         temporal_coords = E.repeat(
             torch.arange(0, t), "t -> b t k h w 1", b=b, k=self.K_slots, h=h, w=w
         )
-=======
-        temporal_coords = E.repeat(torch.arange(
-            0, t), "t -> b k t h w 1", b=b, k=self.K_slots, h=h, w=w).to(self.device)
->>>>>>> e060fffd
 
         # inputs consist of concatenated object and frame latents as well as
         # a spatial coordinate map (ie; broadcast decoder) and temporal coordinates
@@ -276,7 +219,6 @@
         latents = E.rearrange(latents, "b t k h w c -> (b t k h w) c")
 
         x_recon_masks = self.decoder(latents)
-<<<<<<< HEAD
         x_recon_masks = E.rearrange(
             x_recon_masks,
             "(b t k h w) c -> b t k h w c",
@@ -292,14 +234,6 @@
 
         weights = F.layer_norm(weights, (t, self.K_slots, h, w))
         weights_softmax = F.softmax(weights, dim=2)
-=======
-        x_recon = torch.sigmoid(x_recon_masks[:, :3, ...])
-        x_masks = F.softmax(x_recon_masks[:, 3:, ...], dim=1)
-        x_recon = E.rearrange(
-            x_recon, "(b k t) c h w -> b k t h w c", b=b, k=self.K_slots, t=t)
-        x_masks = E.rearrange(
-            x_masks, "(b k t) c h w -> b k t h w c", b=b, k=self.K_slots, t=t)
->>>>>>> e060fffd
 
         weighted_pixels = (pixels * weights_softmax.unsqueeze(-1)).sum(dim=2)
 
@@ -313,7 +247,6 @@
             pixel mixture distributions and the full reconstruction
         """
         b, t, c, h, w = x.shape
-<<<<<<< HEAD
         obj_posterior, frame_posterior, obj_latents, frame_latents = self.encode(x)
 
         pixels, weights, weights_softmax, weighted_pixels = self.decode(
@@ -335,36 +268,6 @@
             + self.obj_kl_beta * obj_latent_loss
             + self.frame_kl_beta * frame_latent_loss
         )
-=======
-
-        obj_posterior, frame_posterior = self.encode(x)
-        x_recon, x_masks = self.decode(
-            obj_posterior, frame_posterior, (b, t, c, h, w))
-
-        # Mixture over masks and pixel reconstructions
-        x_recon_full = torch.sum(x_recon * x_masks, axis=1).permute(0, 1, 4, 2, 3) # sum over slots
-
-        # Compute Negative log likelihood of image given reconstruction
-        x_slots = E.repeat(x, 'b t c h w -> b k t h w c', k=self.K_slots)
-        slot_dist = MultivariateNormal(x_recon, torch.ones_like(x_recon) * self.pixel_std)
-        nll = -torch.sum(slot_dist.log_prob(x_slots) * x_masks.squeeze(), axis=1).mean()
-        # nll = -torch.sum(p_x.log_prob(x_slots) * x_masks, axis=1).mean()  # Mean over b+t+h+w
-
-        # p_x = MultivariateNormal(x_recon_full, torch.ones_like(x_recon_full) * self.pixel_std)
-        # nll = -p_x.log_prob(x).mean()
-
-        # KL Divergence for frame and object priors against normal gaussian (N(0, 1))
-        obj_prior = MultivariateNormal(torch.zeros_like(obj_posterior.base_dist.loc),
-                                         torch.ones_like(obj_posterior.base_dist.scale))
-        object_kl = D.kl.kl_divergence(obj_posterior, obj_prior).mean()
-
-        frame_prior = MultivariateNormal(torch.zeros_like(frame_posterior.base_dist.loc),
-                                         torch.ones_like(frame_posterior.base_dist.scale))
-        frame_kl = D.kl.kl_divergence(frame_posterior, frame_prior).mean()
-
-        loss = self.recon_alpha * nll + self.obj_kl_beta * \
-            object_kl + self.frame_kl_beta * frame_kl
->>>>>>> e060fffd
 
         loss = loss
         return {
@@ -377,7 +280,6 @@
             "masks": weights_softmax,
         }
 
-<<<<<<< HEAD
     def pixel_likelihood_loss(self, pixels, video, weights):
         b, t, k, h, w, c = pixels.shape
         assert video.shape == (b, t, c, h, w)
@@ -425,8 +327,6 @@
 
         return obj_latent_loss, frame_latent_loss
 
-=======
->>>>>>> e060fffd
 
 if __name__ == "__main__":
     device = "cpu"
